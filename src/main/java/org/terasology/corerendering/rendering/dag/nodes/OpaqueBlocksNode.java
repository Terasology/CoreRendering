--- conflicted
+++ resolved
@@ -206,26 +206,7 @@
 
         PerformanceMonitor.endActivity();
     }
-<<<<<<< HEAD
-    
-=======
-
-    private void renderChunkBoundingBox(RenderableChunk chunk, Vector3f chunkPosition, Vector3fc cameraPosition) {
-        GL11.glPushMatrix();
-
-        // chunkPositionRelativeToCamera = chunkCoordinates * chunkDimensions - cameraCoordinate
-        final Vector3f chunkPositionRelativeToCamera =
-                new Vector3f(chunkPosition.x - cameraPosition.x(),
-                        chunkPosition.y - cameraPosition.y(),
-                        chunkPosition.z - cameraPosition.z());
-        GL11.glTranslatef(chunkPositionRelativeToCamera.x, chunkPositionRelativeToCamera.y, chunkPositionRelativeToCamera.z);
-
-        new AABBRenderer(chunk.getAABB()).renderLocally(1f);
-
-        GL11.glPopMatrix(); // Resets the matrix stack after the rendering of a chunk.
-    }
-
->>>>>>> 94fb8763
+
     @Override
     public void propertyChange(PropertyChangeEvent event) {
         String propertyName = event.getPropertyName();
